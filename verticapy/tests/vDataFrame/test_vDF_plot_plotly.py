--- conflicted
+++ resolved
@@ -792,10 +792,6 @@
         )
 
 
-<<<<<<< HEAD
-@pytest.mark.skip(reason="Line Plot needs to be updated first")
-=======
->>>>>>> 8ae0e9c9
 class TestVDFLinePlot:
     def test_properties_output_type(self, load_plotly, amazon_vd):
         # Arrange
